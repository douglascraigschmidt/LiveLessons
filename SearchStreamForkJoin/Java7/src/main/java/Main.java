<<<<<<< HEAD
=======
import search.IndexAwareSearchWithForkJoinTask;
import search.SearchForPhrasesTask;
>>>>>>> ded7263d
import search.SearchResults;
import search.SearchWithForkJoinTask;
import utils.Options;
import utils.TestDataFactory;

import java.util.*;
import java.util.concurrent.ForkJoinPool;

import static java.util.stream.Collectors.groupingBy;

/**
 * This example implements an "embarrassingly parallel" program that
 * uses a Java 7 fork-join pool to concurrently search for phrases in
 * a list of input containing all the works of Shakespeare.  The key
 * portions of the program in the search package just use "classic"
 * Java 7 features.
 */
public class Main {
    /*
     * Input files.
     */

    /**
     * The complete works of William Shakespeare.
     */
    private static final String sSHAKESPEARE_DATA_FILE =
        "completeWorksOfShakespeare.txt";

    /**
     * A list of phrases to search for in the complete works of
     * Shakespeare.
     */
    private static final String sPHRASE_LIST_FILE =
        "phraseList.txt";

    /**
     * A List of Strings containing the complete works of Shakespeare.
     */
    private static List<CharSequence> mInputList;

    /**
     * A List of SharedStrings containing the complete works of
     * Shakespeare.
     */
    private static List<CharSequence> mSharedInput;

    /**
     * The list of phrases to find.
     */
    private static List<String> mPhrasesToFind;
        
    /**
     * Keep track of which implementation performed the best.
     */
    private static Map<Long, String> mResultsMap =
        new HashMap<>();

    /**
     * This interface makes it possible to use constructor references
     * for SearchWithForkJoinTask and IndexAwareForkJoinTask below.
     */
    @FunctionalInterface
    public interface FiveParamConstructor<P1,
                                          P2,
                                          P3,
                                          P4,
                                          P5,
                                          R> {
        /**
         * Create an instance of the appropriate constructor.
         */
        R make(P1 p1, P2 p2, P3 p3, P4 p4, P5 p5);
    }

    /**
     * Customize the FiveParamConstructor for the
     * SearchWithForkJoinTask hierarchy of classes.
     */
    private interface SearchWithForkJoinTaskFactory
            extends FiveParamConstructor<List<CharSequence>,
                                            List<String>,
                                            Boolean,
                                            Boolean,
                                            Boolean,
                                            SearchWithForkJoinTask> {}

    /**
     * This is the main entry point into the program.
     */
    static public void main(String[] args) {
        System.out.println("Starting SearchStream");

        // Parse the command-line arguments.
        Options.getInstance().parseArgs(args);

        // Create a list of Strings to search from the complete works
        // of William Shakespeare.
        mInputList =
            TestDataFactory.getInput(sSHAKESPEARE_DATA_FILE,
                                     // Split input by input separator
                                     // from Options singleton.
                                     Options.getInstance().getInputSeparator());

        // Create a list of SharedStrings to search from the complete
        // works of William Shakespeare.
        mSharedInput =
            TestDataFactory.getSharedInput(sSHAKESPEARE_DATA_FILE,
                                           // Split input by input
                                           // separator from Options
                                           // singleton.
                                           Options.getInstance().getInputSeparator());

        // Get the list of phrases to find in the works of
        // Shakespeare.
        mPhrasesToFind = TestDataFactory
            .getPhraseList(sPHRASE_LIST_FILE);

        // This constructor reference creates an
        // IndexAwareSearchWithForkJoinTask object.
        SearchWithForkJoinTaskFactory indexAwareConsRef =
            IndexAwareSearchWithForkJoinTask::new;

        // This constructor reference creates an
        // SearchWithForkJoinTask object.
        SearchWithForkJoinTaskFactory consRef =
            SearchWithForkJoinTask::new;

        // Warm up the fork-join pool to account for any
        // instruction/data caching effects.
        warmUpForkJoinPool(indexAwareConsRef);

        // Run the non-shared string tests.
        runTest(mInputList, false, false, false, false, consRef);
        runTest(mInputList, false, true, true, true, consRef);

        // Run the non-shared string tests.
        runTest(mSharedInput, true, false, false, false, consRef);
        runTest(mSharedInput, true, false, true, false, consRef);
        runTest(mSharedInput, true, false, false, true, consRef);
        runTest(mSharedInput, true, false, true, true, consRef);
        runTest(mSharedInput, true, true, false, false, consRef);
        runTest(mSharedInput, true, true, true, false, consRef);
        runTest(mSharedInput, true, true, false, true, consRef);
        runTest(mSharedInput, true, true, true, true, consRef);

        // Use Indexaware fork join tasks.
        runTest(mInputList, false, false, false, false, indexAwareConsRef);
        runTest(mInputList, false, true, true, true, indexAwareConsRef);

        // Run the non-shared string tests.
        runTest(mSharedInput, true, false, false, false, indexAwareConsRef);
        runTest(mSharedInput, true, false, true, false, indexAwareConsRef);
        runTest(mSharedInput, true, false, false, true, indexAwareConsRef);
        runTest(mSharedInput, true, false, true, true, indexAwareConsRef);
        runTest(mSharedInput, true, true, false, false, indexAwareConsRef);
        runTest(mSharedInput, true, true, true, false, indexAwareConsRef);
        runTest(mSharedInput, true, true, false, true, indexAwareConsRef);
        runTest(mSharedInput, true, true, true, true, indexAwareConsRef);

        // Print out the search results.
        printResults();

        System.out.println("Ending SearchStream");
    }

    /**
     * Warm up the fork-join pool to account for any instruction/data
     * caching effects.
     */
    private static void warmUpForkJoinPool(FiveParamConstructor<List<CharSequence>,
                                                                List<String>,
                                                                Boolean,
                                                                Boolean,
                                                                Boolean,
                                                                SearchWithForkJoinTask> consRef) {
        System.out.println("Warming up the fork-join pool");
        // Create the appropriate type of object.
        SearchWithForkJoinTask forkJoinTask =
            consRef.make(mInputList,
                         mPhrasesToFind,
                         true,
                         true,
                         true);

        @SuppressWarnings("unused")
            // Search the input looking for phrases that match.
            List<List<SearchResults>> listOfListOfSearchResults =
            ForkJoinPool.commonPool()
            .invoke(forkJoinTask);

        // Run the garbage collector after each test.
        System.gc();
    }

    /**
     * Run the test and print out the timing results.  The various @a
     * parallel* parameters indicates whether to run different parts
     * of the solution in parallel or not.
     */
    private static void runTest(List<CharSequence> inputList,
                                boolean sharedString,
                                boolean parallelSearching,
                                boolean parallelPhrases,
                                boolean parallelInput,
                                FiveParamConstructor<List<CharSequence>,
                                                    List<String>,
                                                    Boolean,
                                                    Boolean,
                                                    Boolean,
                                                    SearchWithForkJoinTask> consRef) {
        // Create the appropriate type of object.
        SearchWithForkJoinTask forkJoinTask = 
            consRef.make(inputList,
                         mPhrasesToFind,
                         parallelSearching,
                         parallelPhrases,
                         parallelInput);

        // Record the start time.
        long startTime = System.nanoTime();

        // Use the common fork-join pool to search the input looking
        // for phrases that match.
        List<List<SearchResults>> listOfListOfSearchResults =
            ForkJoinPool.commonPool()
                        .invoke(forkJoinTask);

        // Record the stop time.
        long stopTime = (System.nanoTime() - startTime) / 1_000_000;



        // Store the results.
        storeResults(((forkJoinTask instanceof IndexAwareSearchWithForkJoinTask) 
                      ? "IndexAwareSearchWithForkJoin("
                      : "SearchWithForkJoin(")
                     + (sharedString ? "shared-string" : "string")
                     + "|"
                     + (parallelSearching ? "parallel" : "sequential")
                     + "Spliter|"
                     + (parallelPhrases ? "parallel" : "sequential")
                     + "Phrases|"
                     + (parallelInput ? "parallel" : "sequential")
                     + "Input)",
                     stopTime,
                     listOfListOfSearchResults);

        // Run the garbage collector after each test.
        System.gc();
    }

    /**
     * Print out the search results.
     */
    private static void printResults() {
        // Print out the contents of the mResultsMap in sorted order.
        mResultsMap
            // Get the entrySet for the mResultsMap.
            .entrySet()

            // Convert the entrySet into a stream.
            .stream()

            // Sort the stream by the timing results (key).
            .sorted(Map.Entry.comparingByKey())

            // Print all the entries in the sorted stream.
            .forEach(entry
                     -> System.out.println(entry.getValue()));
    }

    /**
     * Store the search results.
     */
    private static void storeResults(String testName,
                                     long stopTime,
                                     List<List<SearchResults>> listOfListOfSearchResults) {
        // Print the number of times each phrase matched the input.
        mResultsMap.put(stopTime,
                        "The search returned = "
                        // Count the number of matches.
                        + listOfListOfSearchResults.stream()
                        .mapToInt(list
                                  -> list.stream().mapToInt(SearchResults::size).sum())
                        .sum()
                        + " phrase matches for "
                        + mInputList.size()
                        + " input strings in "
                        + stopTime
                        + " milliseconds for "
                        + testName);

        // Print the matching titles.
        if (Options.getInstance().isVerbose())
            printTitles(listOfListOfSearchResults);
    }

    /**
     * Print the matching titles.
     */
    private static void printTitles(List<List<SearchResults>> listOfListOfSearchResults) {
        // Create a map that associates words found in the input with
        // the indices where they were found.
        Map<String, List<SearchResults>> resultsMap = listOfListOfSearchResults
            // Convert the list of lists into a stream of lists.
            .stream()

            // Flatten the lists into a stream of SearchResults.
            .flatMap(List::stream)

            // Collect the SearchResults into a Map.
            .collect(groupingBy(SearchResults::getTitle));

        // Print out the results in the map, where each phrase is
        // first printed followed by a list of the indices where the
        // phrase appeared in the input.
        resultsMap.forEach((key, value)
                           -> { 
                               System.out.println("Title \""
                                                  + key
                                                  + "\" contained");
                               // Print out the indicates for this key.
                               value.forEach(SearchResults::print);
                           });
    }
}<|MERGE_RESOLUTION|>--- conflicted
+++ resolved
@@ -1,8 +1,5 @@
-<<<<<<< HEAD
-=======
 import search.IndexAwareSearchWithForkJoinTask;
 import search.SearchForPhrasesTask;
->>>>>>> ded7263d
 import search.SearchResults;
 import search.SearchWithForkJoinTask;
 import utils.Options;
@@ -108,7 +105,7 @@
 
         // Create a list of SharedStrings to search from the complete
         // works of William Shakespeare.
-        mSharedInput =
+        mSharedInput = 
             TestDataFactory.getSharedInput(sSHAKESPEARE_DATA_FILE,
                                            // Split input by input
                                            // separator from Options
@@ -214,7 +211,7 @@
                                                     Boolean,
                                                     SearchWithForkJoinTask> consRef) {
         // Create the appropriate type of object.
-        SearchWithForkJoinTask forkJoinTask = 
+        SearchWithForkJoinTask forkJoinTask =
             consRef.make(inputList,
                          mPhrasesToFind,
                          parallelSearching,
@@ -236,7 +233,7 @@
 
 
         // Store the results.
-        storeResults(((forkJoinTask instanceof IndexAwareSearchWithForkJoinTask) 
+        storeResults(((forkJoinTask instanceof IndexAwareSearchWithForkJoinTask)
                       ? "IndexAwareSearchWithForkJoin("
                       : "SearchWithForkJoin(")
                      + (sharedString ? "shared-string" : "string")
